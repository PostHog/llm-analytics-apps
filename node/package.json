{
  "name": "node-unified",
  "version": "1.0.0",
  "description": "Unified AI Chatbot - Supports multiple LLM providers: Anthropic, Gemini, LangChain, and OpenAI",
  "type": "module",
  "main": "dist/index.js",
  "scripts": {
    "build": "tsc",
    "start": "npm run build && node dist/index.js",
    "dev": "ts-node src/index.ts",
    "clean": "rm -rf dist"
  },
  "keywords": [
    "typescript",
    "node",
    "cli",
    "chatbot",
    "ai",
    "llm"
  ],
  "author": "",
  "license": "MIT",
  "dependencies": {
    "@ai-sdk/openai": "^2.0.4",
    "@ai-sdk/provider-utils": "^3.0.1",
    "@anthropic-ai/sdk": "^0.27.0",
    "@google/genai": "^1.11.0",
    "@langchain/core": "^0.3.66",
    "@langchain/openai": "^0.3.14",
    "@posthog/ai": "^6.4.3",
    "ai": "^5.0.6",
    "dotenv": "^16.4.5",
    "langchain": "^0.3.30",
    "openai": "^4.0.0",
<<<<<<< HEAD
    "posthog-node": "^5.10.0",
=======
    "posthog-node": "^5.10.1",
>>>>>>> 7c1feb55
    "zod": "^3.25.76"
  },
  "devDependencies": {
    "@types/node": "^20.0.0",
    "ts-node": "^10.9.0",
    "typescript": "^5.0.0"
  }
}<|MERGE_RESOLUTION|>--- conflicted
+++ resolved
@@ -32,11 +32,7 @@
     "dotenv": "^16.4.5",
     "langchain": "^0.3.30",
     "openai": "^4.0.0",
-<<<<<<< HEAD
-    "posthog-node": "^5.10.0",
-=======
     "posthog-node": "^5.10.1",
->>>>>>> 7c1feb55
     "zod": "^3.25.76"
   },
   "devDependencies": {
