--- conflicted
+++ resolved
@@ -91,13 +91,7 @@
       model: base64Image ? OPENAI_VISION_MODEL : OPENAI_CHAT_MODEL,
       max_output_tokens: DEFAULT_MAX_TOKENS,
       posthogDistinctId: process.env.POSTHOG_DISTINCT_ID || DEFAULT_POSTHOG_DISTINCT_ID,
-<<<<<<< HEAD
       posthogProperties: this.getPostHogProperties(),
-=======
-      posthogProperties: {
-        $ai_span_name: "openai_responses",
-      },
->>>>>>> 7c1feb55
       input: this.messages,
       instructions: SYSTEM_PROMPT_FRIENDLY,
       tools: this.tools
